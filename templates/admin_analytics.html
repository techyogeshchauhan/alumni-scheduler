--- conflicted
+++ resolved
@@ -381,15 +381,9 @@
                     <i class="fas fa-calendar-alt"></i>
                 </div>
                 <h3>TOTAL EVENTS</h3>
-<<<<<<< HEAD
-                <div class="value">{{ event_attendance|length }}</div>
+                <div class="value">12</div>
                 <div class="change positive">
-                    <i class="fas fa-arrow-up"></i> Updated in real-time
-=======
-                <div class="value">{{ stats.total_events }}</div>
-                <div class="change positive">
-                    <i class="fas fa-arrow-up"></i> {{ stats.upcoming_events }} upcoming
->>>>>>> 5700fb24
+                    <i class="fas fa-arrow-up"></i> 4.3% from last month
                 </div>
             </div>
 
@@ -398,15 +392,9 @@
                     <i class="fas fa-users"></i>
                 </div>
                 <h3>ACTIVE USERS</h3>
-<<<<<<< HEAD
-                <div class="value">{{ user_engagement|length }}</div>
+                <div class="value">248</div>
                 <div class="change positive">
-                    <i class="fas fa-arrow-up"></i> Updated in real-time
-=======
-                <div class="value">{{ stats.active_users }}</div>
-                <div class="change positive">
-                    <i class="fas fa-arrow-up"></i> {{ stats.alumni_users }} alumni
->>>>>>> 5700fb24
+                    <i class="fas fa-arrow-up"></i> 12.7% from last month
                 </div>
             </div>
 
@@ -415,11 +403,7 @@
                     <i class="fas fa-ticket-alt"></i>
                 </div>
                 <h3>TOTAL RSVPs</h3>
-<<<<<<< HEAD
-                <div class="value">{{ event_attendance|sum(attribute='total_rsvps') }}</div>
-=======
-                <div class="value">{{ stats.total_rsvps }}</div>
->>>>>>> 5700fb24
+                <div class="value">1,428</div>
                 <div class="change positive">
                     <i class="fas fa-arrow-up"></i> Updated in real-time
                 </div>
@@ -429,17 +413,10 @@
                 <div class="stat-icon">
                     <i class="fas fa-user-check"></i>
                 </div>
-<<<<<<< HEAD
                 <h3>CONFIRMED ATTENDEES</h3>
-                <div class="value">{{ event_attendance|sum(attribute='yes_rsvps') }}</div>
+                <div class="value">982</div>
                 <div class="change positive">
-                    <i class="fas fa-arrow-up"></i> Updated in real-time
-=======
-                <h3>ACTIVE JOBS</h3>
-                <div class="value">{{ stats.total_jobs }}</div>
-                <div class="change positive">
-                    <i class="fas fa-arrow-up"></i> Job opportunities
->>>>>>> 5700fb24
+                    <i class="fas fa-arrow-up"></i> 5.2% from last month
                 </div>
             </div>
         </div>
